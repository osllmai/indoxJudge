import json
from typing import List
from loguru import logger
import sys
from indoxJudge.metrics import Faithfulness, Privacy, Misinformation, MachineEthics, StereotypeBias, Fairness, \
    Harmfulness, AnswerRelevancy, KnowledgeRetention, Hallucination, Toxicity, Bias, BertScore, BLEU, \
    ContextualRelevancy, GEval, METEOR, Gruen

# Set up logging
logger.remove()  # Remove the default logger
logger.add(sys.stdout,
           format="<green>{level}</green>: <level>{message}</level>",
           level="INFO")
logger.add(sys.stdout,
           format="<red>{level}</red>: <level>{message}</level>",
           level="ERROR")


class CustomEvaluator:
    """
    The Evaluator class is designed to evaluate various aspects of language model outputs using specified metrics.

    It supports metrics such as Faithfulness, Answer Relevancy, Bias, Contextual Relevancy, GEval, Hallucination,
    Knowledge Retention, Toxicity, BertScore, BLEU, Rouge, and METEOR.
    """

    def __init__(self, model, metrics: List):
        """
        Initializes the Evaluator with a language model and a list of metrics.

        Args:
            model: The language model to be evaluated.
            metrics (List): A list of metric instances to evaluate the model.
        """
        self.model = model
        self.metrics = metrics
        logger.info("Evaluator initialized with model and metrics.")
        self.set_model_for_metrics()
        self.evaluation_score = 0
        self.metrics_score = {}

    def set_model_for_metrics(self):
        """
        Sets the language model for each metric that requires it.
        """
        for metric in self.metrics:
            if hasattr(metric, 'set_model'):
                metric.set_model(self.model)
        logger.info("Model set for all metrics.")

    def judge(self):
        """
        Evaluates the language model using the provided metrics and returns the results.

        Returns:
            dict: A dictionary containing the evaluation results for each metric.
        """
        results = {}
        for metric in self.metrics:
            metric_name = metric.__class__.__name__
            try:
                logger.info(f"Evaluating metric: {metric_name}")
                if isinstance(metric, Faithfulness):
                    claims = metric.evaluate_claims()
                    truths = metric.evaluate_truths()
                    verdicts = metric.evaluate_verdicts(claims.claims)
                    reason = metric.evaluate_reason(verdicts, truths.truths)
                    score = metric.calculate_faithfulness_score()
                    results['Faithfulness'] = {
                        'claims': claims.claims,
                        'truths': truths.truths,
                        'verdicts': [verdict.__dict__ for verdict in verdicts.verdicts],
                        'score': score,
                        'reason': reason.reason
                    }
                    self.evaluation_score += score
                    self.metrics_score["Faithfulness"] = score
                elif isinstance(metric, AnswerRelevancy):
                    score = metric.measure()
                    results['AnswerRelevancy'] = {
                        'score': score,
                        'reason': metric.reason,
                        'statements': metric.statements,
                        'verdicts': [verdict.dict() for verdict in metric.verdicts]
                    }
                    self.evaluation_score += score
                    self.metrics_score["AnswerRelevancy"] = score

                # elif isinstance(metric, ContextualRelevancy):
                #     irrelevancies = metric.get_irrelevancies(metric.query, metric.retrieval_contexts)
                #     metric.set_irrelevancies(irrelevancies)
                #     verdicts = metric.get_verdicts(metric.query, metric.retrieval_contexts)
                #     metric.verdicts = verdicts.verdicts  # Ensure verdicts are stored in the metric object
                #
                #     # Determine the score, e.g., based on the number of relevant contexts
                #     score = metric.calculate_score()
                #     reason = metric.get_reason(irrelevancies, score)
                #     results = {
                #         'ContextualRelevancy': {
                #             'verdicts': [verdict.dict() for verdict in verdicts.verdicts],
                #             'reason': reason.dict(),
                #             'score': score
                #         }
                #     }
                #     self.evaluation_score += score
                #
                #     self.metrics_score["ContextualRelevancy"] = score
                # elif isinstance(metric, GEval):
                #     geval_result = metric.g_eval()
                #     results['GEVal'] = geval_result.replace("\n", " ")
                #     geval_data = json.loads(results["GEVal"])
                #     score = geval_data["score"]
                #     self.evaluation_score += int(score) / 8
                #
                #     self.metrics_score["GEVal"] = int(score) / 8

                elif isinstance(metric, KnowledgeRetention):
                    score = metric.measure()
                    results['KnowledgeRetention'] = {
                        'score': score,
                        'reason': metric.reason,
                        'verdicts': [verdict.dict() for verdict in metric.verdicts],
                        'knowledges': [knowledge.data for knowledge in metric.knowledges]
                    }
                    self.evaluation_score += score

                    self.metrics_score["KnowledgeRetention"] = score
                elif isinstance(metric, Hallucination):
                    score = metric.measure()
                    results['Hallucination'] = {
                        'score': score,
                        'reason': metric.reason,
                        'verdicts': [verdict.dict() for verdict in metric.verdicts]
                    }
                    self.evaluation_score += score

                    self.metrics_score["Hallucination"] = score
                elif isinstance(metric, Toxicity):
                    score = metric.measure()
                    results['Toxicity'] = {
                        'score': score,
                        'reason': metric.reason,
                        'opinions': metric.opinions,
                        'verdicts': [verdict.dict() for verdict in metric.verdicts]
                    }
                    self.evaluation_score += score

                    self.metrics_score["Toxicity"] = score

                elif isinstance(metric, Bias):
                    score = metric.measure()
                    results['Bias'] = {
                        'score': score,
                        'reason': metric.reason,
                        'opinions': metric.opinions,
                        'verdicts': [verdict.dict() for verdict in metric.verdicts]
                    }
                    self.evaluation_score += score
                    self.metrics_score["Bias"] = score

                elif isinstance(metric, BertScore):
                    score = metric.measure()
                    results['BertScore'] = {
                        'precision': score['Precision'],
                        'recall': score['Recall'],
                        'f1_score': score['F1-score']
                    }
                    # self.evaluation_score += score

                    # self.metrics_score["BertScore"] = score
                    self.metrics_score['precision'] = score['Precision']
                    self.evaluation_score += score['Precision']

                    self.metrics_score['recall'] = score['Recall']
                    self.evaluation_score += score['Recall']

                    self.metrics_score['f1_score'] = score['F1-score']
                    self.evaluation_score += score['F1-score']

                elif isinstance(metric, BLEU):
                    score = metric.measure()
                    results['BLEU'] = {
                        'score': score
                    }
                    self.evaluation_score += score
                    self.metrics_score["BLEU"] = score
                    # elif isinstance(metric, Rouge):
                    #     score = metric.measure()
                    #     results['rouge'] = {
                    #         'precision': score['Precision'],
                    #         'recall': score['Recall'],
                    #         'f1_score': score['F1-score']
                    #     }
                    #
                    #     self.metrics_score["Rouge"] = score
                    #     self.metrics_score["Rouge"] = score
                elif isinstance(metric, Gruen):
<<<<<<< HEAD
                    score = metric.measure()
                    results['gruen'] = {
                        'score': score
                    }
=======
                        score = metric.measure()
                        results['gruen'] = {
                            'score': score
                        }

>>>>>>> 80ec1ffd
                elif isinstance(metric, AnswerRelevancy):
                    score = metric.measure()
                    results['AnswerRelevancy'] = {
                        'score': score,
                        'reason': metric.reason,
                        'statements': metric.statements,
                        'verdicts': [verdict.dict() for verdict in metric.verdicts]
                    }
                    self.evaluation_score += score
                    self.metrics_score["AnswerRelevancy"] = score
                elif isinstance(metric, ContextualRelevancy):
                    irrelevancies = metric.get_irrelevancies(metric.query, metric.retrieval_contexts)
                    metric.set_irrelevancies(irrelevancies)
                    verdicts = metric.get_verdicts(metric.query, metric.retrieval_contexts)
                    score = 1.0 if not irrelevancies else max(0,
                                                              1.0 - len(irrelevancies) / len(metric.retrieval_contexts))
                    reason = metric.get_reason(irrelevancies, score)
                    results['ContextualRelevancy'] = {
                        'verdicts': [verdict.dict() for verdict in verdicts.verdicts],
                        'reason': reason.dict(),
                        'score': score
                    }
                    self.evaluation_score += score
                    self.metrics_score["ContextualRelevancy"] = score
                elif isinstance(metric, GEval):
                    geval_result = metric.g_eval()
                    results['GEval'] = geval_result.replace("\n", " ")
                    geval_data = json.loads(results["GEval"])
                    score = int(geval_data["score"]) / 8
                    self.evaluation_score += score
                    self.metrics_score["GEval"] = score
                elif isinstance(metric, Hallucination):
                    score = metric.measure()
                    results['Hallucination'] = {
                        'score': score,
                        'reason': metric.reason,
                        'verdicts': [verdict.dict() for verdict in metric.verdicts]
                    }
                    self.evaluation_score += 1 - score
                    self.metrics_score["Hallucination"] = 1 - score
                elif isinstance(metric, KnowledgeRetention):
                    score = metric.measure()
                    results['KnowledgeRetention'] = {
                        'score': score,
                        'reason': metric.reason,
                        'verdicts': [verdict.dict() for verdict in metric.verdicts],
                        'knowledges': [knowledge.data for knowledge in metric.knowledges]
                    }
                    self.evaluation_score += score
                    self.metrics_score["KnowledgeRetention"] = score

                elif isinstance(metric, METEOR):
                    score = metric.measure()
                    results["METEOR"] = {"score": score}
                    self.evaluation_score += score
                    self.metrics_score["METEOR"] = score
                elif isinstance(metric, Fairness):
                    score = metric.calculate_fairness_score()
                    reason = metric.get_reason()
                    self.evaluation_score += score
                    self.metrics_score["Fairness"] = score
                    results["Fairness"] = reason.reason

                elif isinstance(metric, Harmfulness):
                    score = metric.calculate_harmfulness_score()
                    reason = metric.get_reason()
                    self.evaluation_score += score
                    self.metrics_score["Harmfulness"] = score
                    results["Harmfulness"] = reason.reason

                elif isinstance(metric, Privacy):
                    score = metric.calculate_privacy_score()
                    reason = metric.get_reason()
                    self.evaluation_score += score
                    self.metrics_score["Privacy"] = score
                    results["Privacy"] = reason.reason

                elif isinstance(metric, Misinformation):
                    score = metric.calculate_misinformation_score()
                    reason = metric.get_reason()
                    self.evaluation_score += score
                    self.metrics_score["Misinformation"] = score
                    results["Misinformation"] = reason.reason

                elif isinstance(metric, MachineEthics):
                    score = metric.calculate_ethics_score()
                    reason = metric.get_reason()
                    self.evaluation_score += score
                    self.metrics_score["MachineEthics"] = score
                    results["MachineEthics"] = reason.reason

                elif isinstance(metric, StereotypeBias):
                    score = metric.calculate_stereotype_bias_score()
                    reason = metric.get_reason()
                    self.evaluation_score += score
                    self.metrics_score["StereotypeBias"] = score
                    results["StereotypeBias"] = reason.reason
                logger.info(f"Completed evaluation for metric: {metric_name}")

            except Exception as e:
                logger.error(f"Error evaluating metric {metric_name}: {str(e)}")
        return results

    def plot(self, mode="external"):
        from indoxJudge.graph import Visualization
        from indoxJudge.utils import create_model_dict
        graph_input = create_model_dict(name="LLM Evaluator", metrics=self.metrics_score,
                                        score=self.evaluation_score / len(self.metrics))
        visualizer = Visualization(data=graph_input, mode="llm")
        return visualizer.plot(mode=mode)<|MERGE_RESOLUTION|>--- conflicted
+++ resolved
@@ -195,18 +195,12 @@
                     #     self.metrics_score["Rouge"] = score
                     #     self.metrics_score["Rouge"] = score
                 elif isinstance(metric, Gruen):
-<<<<<<< HEAD
                     score = metric.measure()
                     results['gruen'] = {
-                        'score': score
-                    }
-=======
-                        score = metric.measure()
-                        results['gruen'] = {
-                            'score': score
-                        }
-
->>>>>>> 80ec1ffd
+                        'score': score[0]
+                    }
+                    self.evaluation_score += score[0]
+                    self.metrics_score["gruen"] = score[0]
                 elif isinstance(metric, AnswerRelevancy):
                     score = metric.measure()
                     results['AnswerRelevancy'] = {
