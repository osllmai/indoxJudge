--- conflicted
+++ resolved
@@ -1,483 +1,249 @@
-<<<<<<< HEAD
-# from typing import List
-# from loguru import logger
-# import sys
-# from .metrics import Faithfulness
-# from .metrics import AnswerRelevancy
-# from .metrics import Bias
-# from .metrics import ContextualRelevancy
-# from .metrics import GEval
-# from .metrics import Hallucination
-# from .metrics import KnowledgeRetention
-# from .metrics import Toxicity
-# from .metrics import BertScore
-# from .metrics import BLEU
-# from .metrics import Rouge
-# from .metrics import METEOR
-# from .metrics import Gruen
-# import json
-#
-# # Set up logging
-# logger.remove()  # Remove the default logger
-# logger.add(sys.stdout,
-#            format="<green>{level}</green>: <level>{message}</level>",
-#            level="INFO")
-# logger.add(sys.stdout,
-#            format="<red>{level}</red>: <level>{message}</level>",
-#            level="ERROR")
-#
-#
-# # default_weights = {
-# #     'faithfulness': 0.20,
-# #     'answer_relevancy': 0.15,
-# #     'bias': 0.10,
-# #     'contextual_relevancy': 0.20,
-# #     'geval': 0.10,
-# #     'hallucination': 0.05,
-# #     'knowledge_retention': 0.15,
-# #     'toxicity': 0.05
-# # }
-#
-#
-# class Evaluator:
-#     """
-#     The Evaluator class is designed to evaluate various aspects of language model outputs using specified metrics.
-#
-#     It supports metrics such as Faithfulness, Answer Relevancy, Bias, Contextual Relevancy, GEval, Hallucination,
-#     Knowledge Retention, Toxicity, BertScore, BLEU, Rouge, and METEOR.
-#     """
-#
-#     def __init__(self, model, metrics: List):
-#         """
-#         Initializes the Evaluator with a language model and a list of metrics.
-#
-#         Args:
-#             model: The language model to be evaluated.
-#             metrics (List): A list of metric instances to evaluate the model.
-#         """
-#         self.model = model
-#         self.metrics = metrics
-#         logger.info("Evaluator initialized with model and metrics.")
-#         self.set_model_for_metrics()
-#         self.evaluation_score = 0
-#         self.metrics_score = {}
-#
-#     def set_model_for_metrics(self):
-#         """
-#         Sets the language model for each metric that requires it.
-#         """
-#         for metric in self.metrics:
-#             if hasattr(metric, 'set_model'):
-#                 metric.set_model(self.model)
-#         logger.info("Model set for all metrics.")
-#
-#     def judge(self):
-#         """
-#         Evaluates the language model using the provided metrics and returns the results.
-#
-#         Returns:
-#             dict: A dictionary containing the evaluation results for each metric.
-#         """
-#         results = {}
-#         for metric in self.metrics:
-#             metric_name = metric.__class__.__name__
-#             try:
-#                 logger.info(f"Evaluating metric: {metric_name}")
-#                 if isinstance(metric, Faithfulness):
-#                     claims = metric.evaluate_claims()
-#                     truths = metric.evaluate_truths()
-#                     verdicts = metric.evaluate_verdicts(claims.claims)
-#                     reason = metric.evaluate_reason(verdicts, truths.truths)
-#                     score = metric.calculate_faithfulness_score()
-#                     results['Faithfulness'] = {
-#                         'claims': claims.claims,
-#                         'truths': truths.truths,
-#                         'verdicts': [verdict.__dict__ for verdict in verdicts.verdicts],
-#                         'score': score,
-#                         'reason': reason.reason
-#                     }
-#                     self.evaluation_score += score
-#                     self.metrics_score["Faithfulness"] = score
-#                 elif isinstance(metric, AnswerRelevancy):
-#                     score = metric.measure()
-#                     results['AnswerRelevancy'] = {
-#                         'score': score,
-#                         'reason': metric.reason,
-#                         'statements': metric.statements,
-#                         'verdicts': [verdict.dict() for verdict in metric.verdicts]
-#                     }
-#                     self.evaluation_score += score
-#                     self.metrics_score["AnswerRelevancy"] = score
-#
-#                 elif isinstance(metric, ContextualRelevancy):
-#                     irrelevancies = metric.get_irrelevancies(metric.query, metric.retrieval_contexts)
-#                     metric.set_irrelevancies(irrelevancies)
-#                     verdicts = metric.get_verdicts(metric.query, metric.retrieval_contexts)
-#                     metric.verdicts = verdicts.verdicts  # Ensure verdicts are stored in the metric object
-#
-#                     # Determine the score, e.g., based on the number of relevant contexts
-#                     score = metric.calculate_score()
-#                     reason = metric.get_reason(irrelevancies, score)
-#                     results = {
-#                         'ContextualRelevancy': {
-#                             'verdicts': [verdict.dict() for verdict in verdicts.verdicts],
-#                             'reason': reason.dict(),
-#                             'score': score
-#                         }
-#                     }
-#                     self.evaluation_score += score
-#
-#                     self.metrics_score["ContextualRelevancy"] = score
-#                 elif isinstance(metric, GEval):
-#                     geval_result = metric.g_eval()
-#                     results['GEVal'] = geval_result.replace("\n", " ")
-#                     geval_data = json.loads(results["GEVal"])
-#                     score = geval_data["score"]
-#                     self.evaluation_score += int(score) / 8
-#
-#                     self.metrics_score["GEVal"] = int(score) / 8
-#
-#                 elif isinstance(metric, KnowledgeRetention):
-#                     score = metric.measure()
-#                     results['KnowledgeRetention'] = {
-#                         'score': score,
-#                         'reason': metric.reason,
-#                         'verdicts': [verdict.dict() for verdict in metric.verdicts],
-#                         'knowledges': [knowledge.data for knowledge in metric.knowledges]
-#                     }
-#                     self.evaluation_score += score
-#
-#                     self.metrics_score["KnowledgeRetention"] = score
-#                 elif isinstance(metric, Hallucination):
-#                     score = metric.measure()
-#                     results['Hallucination'] = {
-#                         'score': score,
-#                         'reason': metric.reason,
-#                         'verdicts': [verdict.dict() for verdict in metric.verdicts]
-#                     }
-#                     self.evaluation_score += score
-#
-#                     self.metrics_score["Hallucination"] = score
-#                 elif isinstance(metric, Toxicity):
-#                     score = metric.measure()
-#                     results['Toxicity'] = {
-#                         'score': score,
-#                         'reason': metric.reason,
-#                         'opinions': metric.opinions,
-#                         'verdicts': [verdict.dict() for verdict in metric.verdicts]
-#                     }
-#                     self.evaluation_score += score
-#
-#                     self.metrics_score["Toxicity"] = score
-#                 elif isinstance(metric, BertScore):
-#                     score = metric.measure()
-#                     results['BertScore'] = {
-#                         'precision': score['Precision'],
-#                         'recall': score['Recall'],
-#                         'f1_score': score['F1-score']
-#                     }
-#                     self.evaluation_score += score
-#
-#                     self.metrics_score["BertScore"] = score
-#                 elif isinstance(metric, Bias):
-#                     score = metric.measure()
-#                     results['Bias'] = {
-#                         'score': score,
-#                         'reason': metric.reason,
-#                         'opinions': metric.opinions,
-#                         'verdicts': [verdict.dict() for verdict in metric.verdicts]
-#                     }
-#                     self.evaluation_score += score
-#                     self.metrics_score["Bias"] = score
-#                 elif isinstance(metric, BLEU):
-#                     score = metric.measure()
-#                     results['BLEU'] = {
-#                         'score': score
-#                     }
-#
-#                     self.metrics_score["BLEU"] = score
-#                 elif isinstance(metric, Rouge):
-#                     score = metric.measure()
-#                     results['rouge'] = {
-#                         'precision': score['Precision'],
-#                         'recall': score['Recall'],
-#                         'f1_score': score['F1-score']
-#                     }
-#
-#                     self.metrics_score["Rouge"] = score
-#                 elif isinstance(metric, METEOR):
-#                     score = metric.measure()
-#                     results['Meteor'] = {
-#                         'score': score
-#                     }
-#                 elif isinstance(metric, Gruen):
-#                     score = metric.measure()
-#                     results['gruen'] = {
-#                         'score': score
-#                     }
-#
-#                 logger.info(f"Completed evaluation for metric: {metric_name}")
-#                 self._calculate_weighted_score()
-#
-#             except Exception as e:
-#                 logger.error(f"Error evaluating metric {metric_name}: {str(e)}")
-#         return results
-#     # def _calculate_weighted_score(self):
-#     #     """
-#     #     Calculates the weighted scores for each metric and accumulates the total weighted score.
-#     #     """
-#     #     weighted_scores = {}
-#     #     weighted_sum = 0
-#     #
-#     #     for metric, weight in self.weights.items():
-#     #         if metric in self.metrics_score:
-#     #             score = self.metrics_score[metric]
-#     #
-#     #             # Invert scores where lower is better
-#     #             # if metric in ["toxicity", "bias", "hallucination"]:
-#     #             #     score = 1 - score
-#     #
-#     #             weighted_score = score * weight
-#     #             weighted_scores[metric] = weighted_score
-#     #             weighted_sum += weighted_score
-#     #
-#     #     self.metrics_weighted_score = weighted_scores
-#     #     self.evaluation_weighted_score = weighted_sum
-#
-#
-=======
-from typing import List
-from loguru import logger
-import sys
-from .metrics import Faithfulness
-from .metrics import AnswerRelevancy
-from .metrics import Bias
-from .metrics import ContextualRelevancy
-from .metrics import GEval
-from .metrics import Hallucination
-from .metrics import KnowledgeRetention
-from .metrics import Toxicity
-from .metrics import BertScore
-from .metrics import BLEU
-from .metrics import Rouge
-from .metrics import METEOR
-from .metrics import Gruen
-# Set up logging
-logger.remove()  # Remove the default logger
-logger.add(sys.stdout,
-           format="<green>{level}</green>: <level>{message}</level>",
-           level="INFO")
-logger.add(sys.stdout,
-           format="<red>{level}</red>: <level>{message}</level>",
-           level="ERROR")
-
-
-class Evaluator:
-    """
-    The Evaluator class is designed to evaluate various aspects of language model outputs using specified metrics.
-
-    It supports metrics such as Faithfulness, Answer Relevancy, Bias, Contextual Relevancy, GEval, Hallucination,
-    Knowledge Retention, Toxicity, BertScore, BLEU, Rouge, and METEOR.
-    """
-
-    def __init__(self, model, metrics: List):
-        """
-        Initializes the Evaluator with a language model and a list of metrics.
-
-        Args:
-            model: The language model to be evaluated.
-            metrics (List): A list of metric instances to evaluate the model.
-        """
-        self.model = model
-        self.metrics = metrics
-        logger.info("Evaluator initialized with model and metrics.")
-        self.set_model_for_metrics()
-        self.score = {}
-
-    def set_model_for_metrics(self):
-        """
-        Sets the language model for each metric that requires it.
-        """
-        for metric in self.metrics:
-            if hasattr(metric, 'set_model'):
-                metric.set_model(self.model)
-        logger.info("Model set for all metrics.")
-
-    def judge(self):
-        """
-        Evaluates the language model using the provided metrics and returns the results.
-
-        Returns:
-            dict: A dictionary containing the evaluation results for each metric.
-        """
-        results = {}
-        for metric in self.metrics:
-            metric_name = metric.__class__.__name__
-            try:
-                logger.info(f"Evaluating metric: {metric_name}")
-                if isinstance(metric, Faithfulness):
-                    claims = metric.evaluate_claims()
-                    truths = metric.evaluate_truths()
-                    verdicts = metric.evaluate_verdicts(claims.claims)
-                    reason = metric.evaluate_reason(verdicts, truths.truths)
-                    score = metric.calculate_faithfulness_score()
-                    results['faithfulness'] = {
-                        'claims': claims.claims,
-                        'truths': truths.truths,
-                        'verdicts': [verdict.__dict__ for verdict in verdicts.verdicts],
-                        'score': score,
-                        'reason': reason.reason
-                    }
-                    self.score["faithfulness"] = score
-                elif isinstance(metric, AnswerRelevancy):
-                    score = metric.measure()
-                    results['answer_relevancy'] = {
-                        'score': score,
-                        'reason': metric.reason,
-                        'statements': metric.statements,
-                        'verdicts': [verdict.dict() for verdict in metric.verdicts]
-                    }
-                    self.score["answer_relevancy"] = score
-                elif isinstance(metric, Bias):
-                    score = metric.measure()
-                    results['bias'] = {
-                        'score': score,
-                        'reason': metric.reason,
-                        'opinions': metric.opinions,
-                        'verdicts': [verdict.dict() for verdict in metric.verdicts]
-                    }
-                    self.score["bias"] = 1 - score
-                elif isinstance(metric, ContextualRelevancy):
-                    # Set the language model if not already set
-                    irrelevancies = metric.get_irrelevancies(metric.query, metric.retrieval_contexts)
-                    metric.set_irrelevancies(irrelevancies)
-                    verdicts = metric.get_verdicts(metric.query, metric.retrieval_contexts)
-                    # Determine the score, e.g., based on the number of relevant contexts
-                    score = 1.0 if not irrelevancies else max(0,
-                                                              1.0 - len(irrelevancies) / len(metric.retrieval_contexts))
-                    reason = metric.get_reason(irrelevancies, score)
-                    results['contextual_relevancy'] = {
-                        'verdicts': [verdict.dict() for verdict in verdicts.verdicts],
-                        'reason': reason.dict()
-                    }
-                    self.score["contextual_relevancy"] = score
-                elif isinstance(metric, GEval):
-
-                    geval_result = metric.g_eval()
-                    results['geval'] = geval_result.replace("\n", " ")
-                    geval_data = json.loads(results["geval"])
-                    score = geval_data["score"]
-                    self.score["geval"] = int(score) / 8
-                elif isinstance(metric, Hallucination):
-                    score = metric.measure()
-                    results['hallucination'] = {
-                        'score': score,
-                        'reason': metric.reason,
-                        'verdicts': [verdict.dict() for verdict in metric.verdicts]
-                    }
-                    self.score["hallucination"] = 1 - score
-                elif isinstance(metric, KnowledgeRetention):
-                    score = metric.measure()
-                    results['knowledge_retention'] = {
-                        'score': score,
-                        'reason': metric.reason,
-                        'verdicts': [verdict.dict() for verdict in metric.verdicts],
-                        'knowledges': [knowledge.data for knowledge in metric.knowledges]
-                    }
-                    self.score["knowledge_retention"] = score
-                elif isinstance(metric, Toxicity):
-                    score = metric.measure()
-                    results['toxicity'] = {
-                        'score': score,
-                        'reason': metric.reason,
-                        'opinions': metric.opinions,
-                        'verdicts': [verdict.dict() for verdict in metric.verdicts]
-                    }
-                    self.score["toxicity"] = 1 - score
-                elif isinstance(metric, BertScore):
-                    score = metric.measure()
-                    # results['BertScore'] = {
-                    #     'precision': score['Precision'],
-                    #     'recall': score['Recall'],
-                    #     'f1_score': score['F1-score']
-                    # }
-                    results["precision"] = score['Precision']
-                    results["recall"] = score['Recall']
-                    results["f1_score"] = score['F1-score']
-
-                    self.score["precision"] = score['Precision']
-                    self.score["recall"] = score['Recall']
-                    self.score["f1_score"] = score['F1-score']
-
-                elif isinstance(metric, BLEU):
-                    score = metric.measure()
-                    results['BLEU'] = {
-                        'score': score
-                    }
-                    self.score["BLEU"] = score
-                elif isinstance(metric, Rouge):
-                    score = metric.measure()
-                    results['rouge'] = {
-                        'score': score
-                    }
-                    self.score["Rouge"] = score
-                elif isinstance(metric, METEOR):
-                    score = metric.measure()
-                    results['Meteor'] = {
-                        'score': score
-                    }
-                elif isinstance(metric, Gruen):
-                    score = metric.measure()
-                    results['gruen'] = {
-                        'score': score
-                    }
-
-                logger.info(f"Completed evaluation for metric: {metric_name}")
-            except Exception as e:
-                logger.error(f"Error evaluating metric {metric_name}: {str(e)}")
-        return results
-
-
->>>>>>> 67073d51
-# class UniversalEvaluator(Evaluator):
-#     """
-#     The UniversalEvaluator class evaluates language model outputs using all available metrics.
-#     """
-#
-#     def __init__(self, model, llm_response, retrieval_context, query):
-#         # if weights is None:
-#         #     weights = default_weights
-#         metrics = [
-#             Faithfulness(llm_response=llm_response, retrieval_context=retrieval_context),
-#             AnswerRelevancy(query=query, llm_response=llm_response),
-#             Bias(llm_response=llm_response),
-#             ContextualRelevancy(query=query, retrieval_context=retrieval_context),
-#             GEval(parameters="Rag Pipeline", llm_response=llm_response, query=query,
-#                   retrieval_context=retrieval_context),
-#             Hallucination(llm_response=llm_response, retrieval_context=retrieval_context),
-#             KnowledgeRetention(messages=[{"query": query, "llm_response": llm_response}]),
-#             Toxicity(messages=[{"query": query, "llm_response": llm_response}]),
-#             # BertScore(llm_response=llm_response, retrieval_context=retrieval_context),
-#             # BLEU(llm_response=llm_response, retrieval_context=retrieval_context),
-#             # Rouge(llm_response=llm_response, retrieval_context=retrieval_context),
-#             # METEOR(llm_response=llm_response, retrieval_context=retrieval_context),
-#             # Gruen(candidates=llm_response)
-#         ]
-#         # self.weights = weights
-#         super().__init__(model, metrics)
-#         self.metrics_score = {}
-#         # self.metrics_weighted_score = {}
-#         # self.evaluation_weighted_score = 0
-#
-#     # def plot_metrics_weighted(self):
-#     #     """
-#     #     Visualizes the evaluation results using a radar chart.
-#     #     """
-#     #     from .graph.plots import MetricVisualizer
-#     #     visualizer = MetricVisualizer(self.metrics_weighted_score)
-#     #     return visualizer.show_all_plots()
-#
-#     def plot_metrics(self):
-#         from .graph.plots import MetricVisualizer
-#         visualizer = MetricVisualizer(self.metrics_score)
-#         return visualizer.show_all_plots()
+
+# from typing import List
+# from loguru import logger
+# import sys
+# from .metrics import Faithfulness
+# from .metrics import AnswerRelevancy
+# from .metrics import Bias
+# from .metrics import ContextualRelevancy
+# from .metrics import GEval
+# from .metrics import Hallucination
+# from .metrics import KnowledgeRetention
+# from .metrics import Toxicity
+# from .metrics import BertScore
+# from .metrics import BLEU
+# from .metrics import Rouge
+# from .metrics import METEOR
+# from .metrics import Gruen
+# import json
+#
+# # Set up logging
+# logger.remove()  # Remove the default logger
+# logger.add(sys.stdout,
+#            format="<green>{level}</green>: <level>{message}</level>",
+#            level="INFO")
+# logger.add(sys.stdout,
+#            format="<red>{level}</red>: <level>{message}</level>",
+#            level="ERROR")
+#
+#
+# # default_weights = {
+# #     'faithfulness': 0.20,
+# #     'answer_relevancy': 0.15,
+# #     'bias': 0.10,
+# #     'contextual_relevancy': 0.20,
+# #     'geval': 0.10,
+# #     'hallucination': 0.05,
+# #     'knowledge_retention': 0.15,
+# #     'toxicity': 0.05
+# # }
+#
+#
+# class Evaluator:
+#     """
+#     The Evaluator class is designed to evaluate various aspects of language model outputs using specified metrics.
+#
+#     It supports metrics such as Faithfulness, Answer Relevancy, Bias, Contextual Relevancy, GEval, Hallucination,
+#     Knowledge Retention, Toxicity, BertScore, BLEU, Rouge, and METEOR.
+#     """
+#
+#     def __init__(self, model, metrics: List):
+#         """
+#         Initializes the Evaluator with a language model and a list of metrics.
+#
+#         Args:
+#             model: The language model to be evaluated.
+#             metrics (List): A list of metric instances to evaluate the model.
+#         """
+#         self.model = model
+#         self.metrics = metrics
+#         logger.info("Evaluator initialized with model and metrics.")
+#         self.set_model_for_metrics()
+#         self.evaluation_score = 0
+#         self.metrics_score = {}
+#
+#     def set_model_for_metrics(self):
+#         """
+#         Sets the language model for each metric that requires it.
+#         """
+#         for metric in self.metrics:
+#             if hasattr(metric, 'set_model'):
+#                 metric.set_model(self.model)
+#         logger.info("Model set for all metrics.")
+#
+#     def judge(self):
+#         """
+#         Evaluates the language model using the provided metrics and returns the results.
+#
+#         Returns:
+#             dict: A dictionary containing the evaluation results for each metric.
+#         """
+#         results = {}
+#         for metric in self.metrics:
+#             metric_name = metric.__class__.__name__
+#             try:
+#                 logger.info(f"Evaluating metric: {metric_name}")
+#                 if isinstance(metric, Faithfulness):
+#                     claims = metric.evaluate_claims()
+#                     truths = metric.evaluate_truths()
+#                     verdicts = metric.evaluate_verdicts(claims.claims)
+#                     reason = metric.evaluate_reason(verdicts, truths.truths)
+#                     score = metric.calculate_faithfulness_score()
+#                     results['Faithfulness'] = {
+#                         'claims': claims.claims,
+#                         'truths': truths.truths,
+#                         'verdicts': [verdict.__dict__ for verdict in verdicts.verdicts],
+#                         'score': score,
+#                         'reason': reason.reason
+#                     }
+#                     self.evaluation_score += score
+#                     self.metrics_score["Faithfulness"] = score
+#                 elif isinstance(metric, AnswerRelevancy):
+#                     score = metric.measure()
+#                     results['AnswerRelevancy'] = {
+#                         'score': score,
+#                         'reason': metric.reason,
+#                         'statements': metric.statements,
+#                         'verdicts': [verdict.dict() for verdict in metric.verdicts]
+#                     }
+#                     self.evaluation_score += score
+#                     self.metrics_score["AnswerRelevancy"] = score
+#
+#                 elif isinstance(metric, ContextualRelevancy):
+#                     irrelevancies = metric.get_irrelevancies(metric.query, metric.retrieval_contexts)
+#                     metric.set_irrelevancies(irrelevancies)
+#                     verdicts = metric.get_verdicts(metric.query, metric.retrieval_contexts)
+#                     metric.verdicts = verdicts.verdicts  # Ensure verdicts are stored in the metric object
+#
+#                     # Determine the score, e.g., based on the number of relevant contexts
+#                     score = metric.calculate_score()
+#                     reason = metric.get_reason(irrelevancies, score)
+#                     results = {
+#                         'ContextualRelevancy': {
+#                             'verdicts': [verdict.dict() for verdict in verdicts.verdicts],
+#                             'reason': reason.dict(),
+#                             'score': score
+#                         }
+#                     }
+#                     self.evaluation_score += score
+#
+#                     self.metrics_score["ContextualRelevancy"] = score
+#                 elif isinstance(metric, GEval):
+#                     geval_result = metric.g_eval()
+#                     results['GEVal'] = geval_result.replace("\n", " ")
+#                     geval_data = json.loads(results["GEVal"])
+#                     score = geval_data["score"]
+#                     self.evaluation_score += int(score) / 8
+#
+#                     self.metrics_score["GEVal"] = int(score) / 8
+#
+#                 elif isinstance(metric, KnowledgeRetention):
+#                     score = metric.measure()
+#                     results['KnowledgeRetention'] = {
+#                         'score': score,
+#                         'reason': metric.reason,
+#                         'verdicts': [verdict.dict() for verdict in metric.verdicts],
+#                         'knowledges': [knowledge.data for knowledge in metric.knowledges]
+#                     }
+#                     self.evaluation_score += score
+#
+#                     self.metrics_score["KnowledgeRetention"] = score
+#                 elif isinstance(metric, Hallucination):
+#                     score = metric.measure()
+#                     results['Hallucination'] = {
+#                         'score': score,
+#                         'reason': metric.reason,
+#                         'verdicts': [verdict.dict() for verdict in metric.verdicts]
+#                     }
+#                     self.evaluation_score += score
+#
+#                     self.metrics_score["Hallucination"] = score
+#                 elif isinstance(metric, Toxicity):
+#                     score = metric.measure()
+#                     results['Toxicity'] = {
+#                         'score': score,
+#                         'reason': metric.reason,
+#                         'opinions': metric.opinions,
+#                         'verdicts': [verdict.dict() for verdict in metric.verdicts]
+#                     }
+#                     self.evaluation_score += score
+#
+#                     self.metrics_score["Toxicity"] = score
+#                 elif isinstance(metric, BertScore):
+#                     score = metric.measure()
+#                     results['BertScore'] = {
+#                         'precision': score['Precision'],
+#                         'recall': score['Recall'],
+#                         'f1_score': score['F1-score']
+#                     }
+#                     self.evaluation_score += score
+#
+#                     self.metrics_score["BertScore"] = score
+#                 elif isinstance(metric, Bias):
+#                     score = metric.measure()
+#                     results['Bias'] = {
+#                         'score': score,
+#                         'reason': metric.reason,
+#                         'opinions': metric.opinions,
+#                         'verdicts': [verdict.dict() for verdict in metric.verdicts]
+#                     }
+#                     self.evaluation_score += score
+#                     self.metrics_score["Bias"] = score
+#                 elif isinstance(metric, BLEU):
+#                     score = metric.measure()
+#                     results['BLEU'] = {
+#                         'score': score
+#                     }
+#
+#                     self.metrics_score["BLEU"] = score
+#                 elif isinstance(metric, Rouge):
+#                     score = metric.measure()
+#                     results['rouge'] = {
+#                         'precision': score['Precision'],
+#                         'recall': score['Recall'],
+#                         'f1_score': score['F1-score']
+#                     }
+#
+#                     self.metrics_score["Rouge"] = score
+#                 elif isinstance(metric, METEOR):
+#                     score = metric.measure()
+#                     results['Meteor'] = {
+#                         'score': score
+#                     }
+#                 elif isinstance(metric, Gruen):
+#                     score = metric.measure()
+#                     results['gruen'] = {
+#                         'score': score
+#                     }
+#
+#                 logger.info(f"Completed evaluation for metric: {metric_name}")
+#                 self._calculate_weighted_score()
+#
+#             except Exception as e:
+#                 logger.error(f"Error evaluating metric {metric_name}: {str(e)}")
+#         return results
+#     # def _calculate_weighted_score(self):
+#     #     """
+#     #     Calculates the weighted scores for each metric and accumulates the total weighted score.
+#     #     """
+#     #     weighted_scores = {}
+#     #     weighted_sum = 0
+#     #
+#     #     for metric, weight in self.weights.items():
+#     #         if metric in self.metrics_score:
+#     #             score = self.metrics_score[metric]
+#     #
+#     #             # Invert scores where lower is better
+#     #             # if metric in ["toxicity", "bias", "hallucination"]:
+#     #             #     score = 1 - score
+#     #
+#     #             weighted_score = score * weight
+#     #             weighted_scores[metric] = weighted_score
+#     #             weighted_sum += weighted_score
+#     #
+#     #     self.metrics_weighted_score = weighted_scores
+#     #     self.evaluation_weighted_score = weighted_sum
+#
+#
+
+