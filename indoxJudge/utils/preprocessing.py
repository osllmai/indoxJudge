import re
from typing import List

import nltk
from nltk.stem import PorterStemmer
from nltk.stem import WordNetLemmatizer
from nltk.tokenize import word_tokenize
from nltk.corpus import wordnet
from nltk import pos_tag

<<<<<<< HEAD
stopwords_ = [
    "the",
    "of",
    "and",
    "a",
    "to",
    "in",
    "is",
    "you",
    "that",
    "it",
    "he",
    "was",
    "for",
    "on",
    "are",
    "as",
    "with",
    "his",
    "they",
    "I",
    "at",
    "be",
    "this",
    "have",
    "from",
    "or",
    "one",
    "had",
    "by",
    "word",
    "but",
    "not",
    "what",
    "all",
    "were",
    "we",
    "when",
    "your",
    "can",
    "said",
    "there",
    "use",
    "an",
    "each",
    "which",
    "she",
    "do",
    "how",
    "their",
    "if"
]

=======
stopwords = [
    "the", "of", "and", "a", "to", "in", "is", "you", "that", "it",
    "he", "was", "for", "on", "are", "as", "with", "his", "they", "I",
    "at", "be", "this", "have", "from", "or", "one", "had", "by", "word",
    "but", "not", "what", "all", "were", "we", "when", "your", "can",
    "said", "there", "use", "an", "each", "which", "she", "do", "how",
    "their", "if"
]
>>>>>>> 67073d51

class TextPreprocessor:
    def __init__(self, stopwords: List[str] = stopwords):
        """
        Initializes the TextPreprocessor with:
        - A set of English stopwords.
        - A Porter Stemmer instance.
        - A WordNet Lemmatizer instance.

        Parameters:
        stopwords (List[str]): A list of stopwords to use for text preprocessing.
        """
        self.download_nltk_resources()
<<<<<<< HEAD

        if stopwords is None:
            stopwords = stopwords_

=======
        # nltk.download('punkt')
        # nltk.download('averaged_perceptron_tagger')
        # nltk.download('wordnet')
        
>>>>>>> 67073d51
        self.stop_words = stopwords
        self.stemmer = PorterStemmer()
        self.lemmatizer = WordNetLemmatizer()

    @staticmethod
    def download_nltk_resources():
        """
        Downloads the required NLTK resources.
        """
        nltk.download("punkt")
        nltk.download("averaged_perceptron_tagger")
        nltk.download("wordnet")

    def to_lower(self, text: str) -> str:
        return text.lower()

    def keep_alpha_numeric(self, text: str) -> str:
        text = re.sub(r"[^a-zA-Z0-9\s]", "", text)
        text = re.sub(r"\s+", " ", text).strip()
        return text

    def remove_number(self, text: str) -> str:
        return re.sub(r"\b\d+\b", "", text)

    def remove_stopword(self, text: str, top_n_stopwords: int = 5) -> str:
        self.stop_words = self.stop_words[0:top_n_stopwords]
        return " ".join(
            [
                word
                for word in word_tokenize(text)
                if word.lower() not in self.stop_words
            ]
        )

    def stem_word(self, text: str) -> str:
        return " ".join([self.stemmer.stem(word) for word in word_tokenize(text)])

    def get_wordnet_pos(self, treebank_tag: str) -> str:
        if treebank_tag.startswith("J"):
            return wordnet.ADJ
        elif treebank_tag.startswith("V"):
            return wordnet.VERB
        elif treebank_tag.startswith("N"):
            return wordnet.NOUN
        elif treebank_tag.startswith("R"):
            return wordnet.ADV
        else:
            return wordnet.NOUN

    def lemmatize_word(self, text: str) -> str:
        tokens = word_tokenize(text)
        tagged_tokens = pos_tag(tokens)
        return " ".join(
            [
                self.lemmatizer.lemmatize(word, self.get_wordnet_pos(pos))
                for word, pos in tagged_tokens
            ]
        )

    def preprocess_text(
            self,
            text: str,
            to_lower: bool = True,
            keep_alpha_numeric: bool = True,
            remove_number: bool = True,
            remove_stopword: bool = False,
            stem_word: bool = False,
            lemmatize_word: bool = True,
            top_n_stopwords: int = 5,
    ) -> str:
        if to_lower:
            text = self.to_lower(text)
        if keep_alpha_numeric:
            text = self.keep_alpha_numeric(text)
        if remove_number:
            text = self.remove_number(text)
        if remove_stopword:
            text = self.remove_stopword(text, top_n_stopwords)
        if stem_word:
            text = self.stem_word(text)
        if lemmatize_word:
            text = self.lemmatize_word(text)
        return text
<|MERGE_RESOLUTION|>--- conflicted
+++ resolved
@@ -1,181 +1,118 @@
-import re
-from typing import List
-
-import nltk
-from nltk.stem import PorterStemmer
-from nltk.stem import WordNetLemmatizer
-from nltk.tokenize import word_tokenize
-from nltk.corpus import wordnet
-from nltk import pos_tag
-
-<<<<<<< HEAD
-stopwords_ = [
-    "the",
-    "of",
-    "and",
-    "a",
-    "to",
-    "in",
-    "is",
-    "you",
-    "that",
-    "it",
-    "he",
-    "was",
-    "for",
-    "on",
-    "are",
-    "as",
-    "with",
-    "his",
-    "they",
-    "I",
-    "at",
-    "be",
-    "this",
-    "have",
-    "from",
-    "or",
-    "one",
-    "had",
-    "by",
-    "word",
-    "but",
-    "not",
-    "what",
-    "all",
-    "were",
-    "we",
-    "when",
-    "your",
-    "can",
-    "said",
-    "there",
-    "use",
-    "an",
-    "each",
-    "which",
-    "she",
-    "do",
-    "how",
-    "their",
-    "if"
-]
-
-=======
-stopwords = [
-    "the", "of", "and", "a", "to", "in", "is", "you", "that", "it",
-    "he", "was", "for", "on", "are", "as", "with", "his", "they", "I",
-    "at", "be", "this", "have", "from", "or", "one", "had", "by", "word",
-    "but", "not", "what", "all", "were", "we", "when", "your", "can",
-    "said", "there", "use", "an", "each", "which", "she", "do", "how",
-    "their", "if"
-]
->>>>>>> 67073d51
-
-class TextPreprocessor:
-    def __init__(self, stopwords: List[str] = stopwords):
-        """
-        Initializes the TextPreprocessor with:
-        - A set of English stopwords.
-        - A Porter Stemmer instance.
-        - A WordNet Lemmatizer instance.
-
-        Parameters:
-        stopwords (List[str]): A list of stopwords to use for text preprocessing.
-        """
-        self.download_nltk_resources()
-<<<<<<< HEAD
-
-        if stopwords is None:
-            stopwords = stopwords_
-
-=======
-        # nltk.download('punkt')
-        # nltk.download('averaged_perceptron_tagger')
-        # nltk.download('wordnet')
-        
->>>>>>> 67073d51
-        self.stop_words = stopwords
-        self.stemmer = PorterStemmer()
-        self.lemmatizer = WordNetLemmatizer()
-
-    @staticmethod
-    def download_nltk_resources():
-        """
-        Downloads the required NLTK resources.
-        """
-        nltk.download("punkt")
-        nltk.download("averaged_perceptron_tagger")
-        nltk.download("wordnet")
-
-    def to_lower(self, text: str) -> str:
-        return text.lower()
-
-    def keep_alpha_numeric(self, text: str) -> str:
-        text = re.sub(r"[^a-zA-Z0-9\s]", "", text)
-        text = re.sub(r"\s+", " ", text).strip()
-        return text
-
-    def remove_number(self, text: str) -> str:
-        return re.sub(r"\b\d+\b", "", text)
-
-    def remove_stopword(self, text: str, top_n_stopwords: int = 5) -> str:
-        self.stop_words = self.stop_words[0:top_n_stopwords]
-        return " ".join(
-            [
-                word
-                for word in word_tokenize(text)
-                if word.lower() not in self.stop_words
-            ]
-        )
-
-    def stem_word(self, text: str) -> str:
-        return " ".join([self.stemmer.stem(word) for word in word_tokenize(text)])
-
-    def get_wordnet_pos(self, treebank_tag: str) -> str:
-        if treebank_tag.startswith("J"):
-            return wordnet.ADJ
-        elif treebank_tag.startswith("V"):
-            return wordnet.VERB
-        elif treebank_tag.startswith("N"):
-            return wordnet.NOUN
-        elif treebank_tag.startswith("R"):
-            return wordnet.ADV
-        else:
-            return wordnet.NOUN
-
-    def lemmatize_word(self, text: str) -> str:
-        tokens = word_tokenize(text)
-        tagged_tokens = pos_tag(tokens)
-        return " ".join(
-            [
-                self.lemmatizer.lemmatize(word, self.get_wordnet_pos(pos))
-                for word, pos in tagged_tokens
-            ]
-        )
-
-    def preprocess_text(
-            self,
-            text: str,
-            to_lower: bool = True,
-            keep_alpha_numeric: bool = True,
-            remove_number: bool = True,
-            remove_stopword: bool = False,
-            stem_word: bool = False,
-            lemmatize_word: bool = True,
-            top_n_stopwords: int = 5,
-    ) -> str:
-        if to_lower:
-            text = self.to_lower(text)
-        if keep_alpha_numeric:
-            text = self.keep_alpha_numeric(text)
-        if remove_number:
-            text = self.remove_number(text)
-        if remove_stopword:
-            text = self.remove_stopword(text, top_n_stopwords)
-        if stem_word:
-            text = self.stem_word(text)
-        if lemmatize_word:
-            text = self.lemmatize_word(text)
-        return text
+import re
+from typing import List
+
+import nltk
+from nltk.stem import PorterStemmer
+from nltk.stem import WordNetLemmatizer
+from nltk.tokenize import word_tokenize
+from nltk.corpus import wordnet
+from nltk import pos_tag
+
+
+stopwords = [
+    "the", "of", "and", "a", "to", "in", "is", "you", "that", "it",
+    "he", "was", "for", "on", "are", "as", "with", "his", "they", "I",
+    "at", "be", "this", "have", "from", "or", "one", "had", "by", "word",
+    "but", "not", "what", "all", "were", "we", "when", "your", "can",
+    "said", "there", "use", "an", "each", "which", "she", "do", "how",
+    "their", "if"
+]
+
+
+class TextPreprocessor:
+    def __init__(self, stopwords: List[str] = stopwords):
+        """
+        Initializes the TextPreprocessor with:
+        - A set of English stopwords.
+        - A Porter Stemmer instance.
+        - A WordNet Lemmatizer instance.
+
+        Parameters:
+        stopwords (List[str]): A list of stopwords to use for text preprocessing.
+        """
+        self.download_nltk_resources()
+
+
+        self.stop_words = stopwords
+        self.stemmer = PorterStemmer()
+        self.lemmatizer = WordNetLemmatizer()
+
+    @staticmethod
+    def download_nltk_resources():
+        """
+        Downloads the required NLTK resources.
+        """
+        nltk.download("punkt")
+        nltk.download("averaged_perceptron_tagger")
+        nltk.download("wordnet")
+
+    def to_lower(self, text: str) -> str:
+        return text.lower()
+
+    def keep_alpha_numeric(self, text: str) -> str:
+        text = re.sub(r"[^a-zA-Z0-9\s]", "", text)
+        text = re.sub(r"\s+", " ", text).strip()
+        return text
+
+    def remove_number(self, text: str) -> str:
+        return re.sub(r"\b\d+\b", "", text)
+
+    def remove_stopword(self, text: str, top_n_stopwords: int = 5) -> str:
+        self.stop_words = self.stop_words[0:top_n_stopwords]
+        return " ".join(
+            [
+                word
+                for word in word_tokenize(text)
+                if word.lower() not in self.stop_words
+            ]
+        )
+
+    def stem_word(self, text: str) -> str:
+        return " ".join([self.stemmer.stem(word) for word in word_tokenize(text)])
+
+    def get_wordnet_pos(self, treebank_tag: str) -> str:
+        if treebank_tag.startswith("J"):
+            return wordnet.ADJ
+        elif treebank_tag.startswith("V"):
+            return wordnet.VERB
+        elif treebank_tag.startswith("N"):
+            return wordnet.NOUN
+        elif treebank_tag.startswith("R"):
+            return wordnet.ADV
+        else:
+            return wordnet.NOUN
+
+    def lemmatize_word(self, text: str) -> str:
+        tokens = word_tokenize(text)
+        tagged_tokens = pos_tag(tokens)
+        return " ".join(
+            [
+                self.lemmatizer.lemmatize(word, self.get_wordnet_pos(pos))
+                for word, pos in tagged_tokens
+            ]
+        )
+
+    def preprocess_text(
+            self,
+            text: str,
+            to_lower: bool = True,
+            keep_alpha_numeric: bool = True,
+            remove_number: bool = True,
+            remove_stopword: bool = False,
+            stem_word: bool = False,
+            lemmatize_word: bool = True,
+            top_n_stopwords: int = 5,
+    ) -> str:
+        if to_lower:
+            text = self.to_lower(text)
+        if keep_alpha_numeric:
+            text = self.keep_alpha_numeric(text)
+        if remove_number:
+            text = self.remove_number(text)
+        if remove_stopword:
+            text = self.remove_stopword(text, top_n_stopwords)
+        if stem_word:
+            text = self.stem_word(text)
+        if lemmatize_word:
+            text = self.lemmatize_word(text)
+        return text