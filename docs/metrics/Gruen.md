# Gruen

Class for evaluating the quality of generated text using various metrics, including grammaticality, redundancy, and focus.

## Initialization

The `Gruen` class is initialized with the following parameters:

- **candidates**: The candidate text(s) to evaluate.

```python
class Gruen:
    def __init__(self, candidates: Union[str, List[str]], use_spacy: bool = True, use_nltk: bool = True):
        """
        Initialize the TextEvaluator with candidate texts and options to use spacy and nltk.

        Parameters:
        candidates (Union[str, List[str]]): The candidate text(s) to evaluate.
        """
        if isinstance(candidates, str):
            candidates = [candidates]
        self.candidates = candidates
        self.stop_words = set(stopwords.words('english'))
        self.lemmatizer = WordNetLemmatizer()
```
## Parameters Explanation

- **candidates**: The actual texts to be evaluated. Can be a single string or a list of strings.

## Usage Example

Here is an example of how to use the `Gruen` class:

```python
from indoxJudge.metrics import Gruen
<<<<<<< HEAD
from indoxJudge.piplines import CustomEvaluator
=======
>>>>>>> e2d5fbd2

# Define sample candidate texts
candidates = [
    "The quick brown fox jumps over the lazy dog.",
    "A fast brown fox leaps over a sleepy dog."
]

# Initialize the Gruen object
gruen = Gruen(
    candidates=candidates,
)

# Calculate the GRUEN scores
<<<<<<< HEAD
evaluator = CustomEvaluator(model=None, metrics=[gruen])
result = evaluator.judge()
=======
result = gruen.measure()
>>>>>>> e2d5fbd2
```<|MERGE_RESOLUTION|>--- conflicted
+++ resolved
@@ -33,10 +33,7 @@
 
 ```python
 from indoxJudge.metrics import Gruen
-<<<<<<< HEAD
 from indoxJudge.piplines import CustomEvaluator
-=======
->>>>>>> e2d5fbd2
 
 # Define sample candidate texts
 candidates = [
@@ -50,10 +47,6 @@
 )
 
 # Calculate the GRUEN scores
-<<<<<<< HEAD
 evaluator = CustomEvaluator(model=None, metrics=[gruen])
 result = evaluator.judge()
-=======
-result = gruen.measure()
->>>>>>> e2d5fbd2
 ```